--- conflicted
+++ resolved
@@ -47,18 +47,6 @@
             {% endif %}
           <div class="thread-item-crypto-line left"></div>
         </div>
-<<<<<<< HEAD
-        <div class="thread-item-crypto-line left"></div>
-      </div>
-      {% endif %} 
-  
-      {% if part.type in ("text", "pgpsignedtext") %}
-      <div class="thread-item-text">{{ part.data|urlize }}</div>
-      {% elif part.type == "quote" %}
-      <div class="thread-item-quote" id="message-quote-{{mid}}-{{loop.index}}"><div class="thread-item-quote-show" data-quote_id="{{mid}}-{{loop.index}}">&middot;&middot;&middot;&middot;</div><div class="thread-item-quote-text" id="message-quote-text-{{mid}}-{{loop.index}}">{{ part.data|urlize }}</div></div>
-      {% elif part.type == "signature" %}
-      <div class="thread-item-signature" id="message-signature-{{mid}}-{{loop.index}}"><div class="thread-item-signature-show" data-signature_id="{{mid}}-{{loop.index}}">&nbsp;--&nbsp;</div><div class="thread-item-signature-text" id="message-signature-text-{{mid}}-{{loop.index}}">{{ part.data|urlize }}</div></div>
-=======
         {% endif %}
         {% autoescape false %}
         {% if part.type == "text" %}
@@ -101,7 +89,6 @@
           <div class="thread-item-text"><em>{{_("Unknown Text Part")}}</em></div>
         {% endif %}
         {% endautoescape %}
->>>>>>> 47dc07ea
       {% endif %}
     {% endfor %}
   {% elif not message.attachments %}
