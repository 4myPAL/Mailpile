--- conflicted
+++ resolved
@@ -392,21 +392,8 @@
 
         return json.dumps(data, indent=1, cls=NoFailEncoder, sort_keys=True)
 
-<<<<<<< HEAD
-    def _html_template(self, config, tpl_names, elems=None):
-        theme_path = os.path.join(config.data_directory('html_theme'), 'html')
-        env = Environment(loader=FileSystemLoader('%s' % theme_path),
-                          autoescape=True,
-                          extensions=[
-                              'jinja2.ext.i18n', 'jinja2.ext.with_',
-                              'jinja2.ext.do',
-                              'mailpile.jinjaextensions.MailpileCommand'])
-        env.install_gettext_translations(config.get_i18n_translation(),
-                                         newstyle=True)
-=======
     def _web_template(self, config, tpl_names, elems=None):
         env = config.jinja_env
->>>>>>> 47dc07ea
         env.session = Session(config)
         env.session.ui = HttpUserInteraction(None, config, log_parent=self)
         for fn in tpl_names:
